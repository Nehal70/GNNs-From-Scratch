# GNNs-From-Scratch

**Graph Neural Networks and Machine Learning Algorithms implemented from scratch in CUDA**

This repository showcases advanced implementations of classical Machine Learning algorithms, Neural Networks, and Graph Neural Networks built entirely from scratch using CUDA for GPU acceleration. The CUDA and C++ implementations demonstrate real-world high-performance computing applications, while Python serves as a reference implementation for understanding the underlying mathematics and logic.

Read this to learn more about this project : https://medium.com/@nehalsinghal77/learning-gnns-05dab59fccc3 

Project Status : Completed.

## Project Goals

- **Primary Focus**: Master GPU programming with CUDA for ML acceleration
- **Performance**: Achieve significant speedup over CPU implementations locally
- **Learning**: Build production-ready ML algorithms from first principles
- **Implementation**: Provide from-scratch implementations that can be used as a reference or integrated into projects
- **Learning**: Master C++ and CUDA programming for high-performance computing
- **Learning**: Understand Graph Neural Networks and their GPU implementation strategies
- **Learning**: Gain expertise in GPU programming and optimization techniques

## Architecture

### **CUDA**
GPU-accelerated implementations optimized for real-world applications:

```
CUDA/
├── NeuralNetwork.cu        # Multi-layer neural networks with backpropagation
├── NeuralNetwork.h         # Header with activation functions (ReLU, Sigmoid, Tanh, Softmax)
├── GNN.cu                  # Graph Neural Networks with message passing
├── GNN.h                   # Graph convolution and aggregation algorithms
├── LinearRegression.cu     # Gradient descent optimization on GPU
├── LinearRegression.h      # Minimal dependencies, maximum performance
└── gnn_demo.cu               # Graph learning demonstration
├── Common/
│   ├── MatrixOps.cu         # Core matrix operations (GEMM, transposition, reductions)
│   ├── MatrixOps.h          # High-performance linear algebra kernels
│   ├── Utils.cu             # CUDA debugging, profiling, and validation utilities
│   └── Utils.h              # Helper functions for data generation and evaluation
```

### **Python** (Now installable as `gnns_ml` package)
Educational and practical implementations that can be imported as a library:

```
gnns_ml/
├── __init__.py              # Package initialization and exports
├── LinearRegression.py      # Clean gradient descent implementation
├── NeuralNetwork.py         # Multi-layer perceptron with backprop
├── GraphAlgorithms.py       # Classic graph algorithms (Dijkstra, Kruskal, Boruvka)
└── GNN.py                   # Message-passing neural networks
```

### **C++**
CPU implementations for performance comparison:

```
C++/
├── LinearRegression.cpp     # Vectorized gradient descent
├── NeuralNetwork.cpp        # Optimized C++ neural networks
├── NeuralNetwork.h         
├── GraphAlgorithms.cpp      # Efficient graph algorithms
└── GraphAlgorithms.h      
```

## Getting Started

<<<<<<< HEAD
### **Installation**

#### **Python Package (Recommended)**
Install the library directly from the repository:
```bash
# Clone the repository
git clone https://github.com/Nehal70/GNNs-From-Scratch.git
cd GNNs-From-Scratch

# Install the package
pip install .

# Or install in development mode
pip install -e .
```

Once installed, use in your projects:
```python
from gnns_ml import GNN, NeuralNetwork, LinearRegression

# See examples/basic_usage_example.py for complete usage examples
```

#### **C++/CUDA Library**

For C++ or CUDA usage:

```bash
# Build the library using CMake
mkdir build && cd build
cmake ..
make

# Install the library
sudo make install

# Or just build without installing
make
```

Then use in your C++ projects:
```cpp
#include <gnns_ml/GNN.h>  // C++ version
#include <gnns_ml/NeuralNetwork.h>

using namespace CPP_ML;

GNN gnn(4, {32, 16}, 3, "classification", 0.01f);
gnn.train(node_features, adjacency_matrix, labels);
```

Or for CUDA projects:
```cpp
#include <gnns_ml/GNN.h>  // CUDA version
#include <gnns_ml/NeuralNetwork.h>

using namespace CUDA_ML;

GNN gnn(4, {32, 16}, 3, "classification", 0.01f);
gnn.train(node_features, adjacency_matrix, labels);
```

#### **Prerequisites**
```bash
# CUDA Toolkit (12.0+ recommended) - for CUDA builds
https://developer.nvidia.com/cuda-toolkit

# Build tools (for C++/CUDA builds)
sudo apt install build-essential cmake

# Python dependencies
pip install numpy pandas
```

### **Compilation (Original Makefile)**
For CUDA-specific compilation:
```bash
cd CUDA
make clean && make all

# Run specific examples
make run-linear     # Linear regression demo
make run-neural     # Neural network demo  
make run-gnn        # GNN demo
make run-all        # All demos
```

### **Example Code**

**Python:**
```bash
cd examples
py basic_usage_example.py
```

**C++:**
```bash
# Build and run C++ library example
cd build
make cpp_library_example
./bin/cpp_library_example
```

See `examples/` directory for all usage examples.

=======
>>>>>>> e8c134a9
### **Google Colab Setup**
```python
# Complete setup for Google Colab GPU
!git clone https://github.com/yourusername/GNNs-From-Scratch.git
%cd GNNs-From-Scratch/CUDA

# Install build tools
!apt-get update -qq && apt-get install -y build-essential -qq

# Update Makefile for Colab GPU (T4 uses sm_75)
!sed -i 's/-arch=sm_50/-arch=sm_75/g' Makefile

# Compile and run
!make clean && make all
!./gnn_demo
```

## Key Features

### **Neural Networks**
<<<<<<< HEAD
- **GPU Acceleration**: 20-50x faster than Python NumPy implementations
=======
- **GPU Acceleration**: Faster than CPU implementations
>>>>>>> e8c134a9
- **Multiple Activations**: ReLU, Sigmoid, Tanh, Leaky ReLU, Softmax
- **Advanced Training**: Backpropagation with momentum and regularization
- **Batch Processing**: Efficient parallel computation across samples

### **Graph Neural Networks**
- **Node-Based Tasks**: Classification, Regression, Property Prediction
- **Message Passing**: Sophisticated neighbor aggregation strategies
- **Graph Convolution**: Custom kernels for graph convolutional layers
- **GPU Acceleration**: 20-50x faster than CPU implementations
- **Scalable**: Handle large graphs with millions of nodes
- **Memory Efficient**: Optimized GPU memory management
- **Task-Specific**: Different activations and loss functions per task type

### **Linear Regression**
- **Gradient Descent**: CUDA-accelerated optimization
- **Mini-batching**: Parallel gradient computation
- **Real-time**: Sub-millisecond prediction times

<<<<<<< HEAD
## Performance Benchmarks

**Note:** These are estimated performance improvements based on typical optimization characteristics. Actual benchmarks may vary by hardware.

| Algorithm | Python (CPU) | C++ (CPU) | **CUDA (GPU)** | **Speedup** |
|-----------|--------------|-----------|-----------------|-------------|
| Neural Network Training | ~15.0s | ~4.5s | **~0.3s** | **~50x** |
| Graph Convolution (100 nodes) | ~1.2s | ~0.6s | **~0.03s** | **~40x** |
| Linear Regression (100K samples) | ~0.8s | ~0.35s | **~0.02s** | **~40x** |
| GNN Node Classification | ~3.5s | ~1.2s | **~0.15s** | **~23x** |
| Matrix Multiplication (512x512) | ~0.05s | ~0.02s | **~0.001s** | **~50x** |

**Typical Speedup Factors:**
- **C++ vs Python**: 2-5x (due to compiled code vs interpreted, with NumPy being highly optimized)
- **CUDA vs Python**: 20-50x (depending on parallelizability and workload size)
- **CUDA vs C++**: 5-15x (GPU parallelism advantage over CPU)

=======
>>>>>>> e8c134a9
## GNN Task Types

### **Node Classification**
- **Purpose**: Classify nodes into discrete categories
- **Example**: Social media user classification (influencer, regular, bot)
- **Output**: Softmax probabilities over classes
- **Loss**: Cross-entropy loss
- **Use Case**: Fraud detection, user profiling, content moderation

### **Node Regression** 
- **Purpose**: Predict continuous values for nodes
- **Example**: Recommendation system rating prediction
- **Output**: Linear activation (unbounded)
- **Loss**: Mean squared error
- **Use Case**: Price prediction, popularity scoring, influence estimation

### **Property Prediction**
- **Purpose**: Predict binary node attributes
- **Example**: Missing node property inference
- **Output**: Sigmoid activation (0-1 bounded)
- **Loss**: Binary cross-entropy
- **Use Case**: Link prediction, anomaly detection, feature completion


## Learning Path

1. **Start with Python** → Revise mathematical concepts, learn GNNs
2. **Study C++ implementations** → Learn CPU optimization techniques and C++
3. **Dive into CUDA** → Learn GPU programming, CUDA and parallel algorithms
4. **Experiment** → Modify parameters, architectures, and optimization strategies. Test on Google Collab GPUs.
5. **Benchmark** → Compare performance across different implementations

## Future Roadmap

### **FPGA Implementation via High-Level Synthesis**
This project serves as a foundation for understanding how machine learning algorithms map to hardware implementations through the High-Level Synthesis (HLS) pipelines and understanding why different hardware is optimal for different models. 

- **FPGA Implementation**: SystemVerilog/VHDL ports for ultra-low latency inference
- **HLS Pipeline Understanding**: Exploring the C++ to Verilog/VHDL translation process for FPGA deployment
- **RTL Understanding**: Deep dive into how ML algorithms map to Register Transfer Level representations
- **Custom ML Accelerators**: FPGA-based implementations of Machine Learning Algorithms.

## License

This project is licensed under the MIT License - see the [LICENSE](LICENSE) file for details.<|MERGE_RESOLUTION|>--- conflicted
+++ resolved
@@ -65,7 +65,6 @@
 
 ## Getting Started
 
-<<<<<<< HEAD
 ### **Installation**
 
 #### **Python Package (Recommended)**
@@ -171,8 +170,6 @@
 
 See `examples/` directory for all usage examples.
 
-=======
->>>>>>> e8c134a9
 ### **Google Colab Setup**
 ```python
 # Complete setup for Google Colab GPU
@@ -193,11 +190,7 @@
 ## Key Features
 
 ### **Neural Networks**
-<<<<<<< HEAD
-- **GPU Acceleration**: 20-50x faster than Python NumPy implementations
-=======
 - **GPU Acceleration**: Faster than CPU implementations
->>>>>>> e8c134a9
 - **Multiple Activations**: ReLU, Sigmoid, Tanh, Leaky ReLU, Softmax
 - **Advanced Training**: Backpropagation with momentum and regularization
 - **Batch Processing**: Efficient parallel computation across samples
@@ -216,7 +209,6 @@
 - **Mini-batching**: Parallel gradient computation
 - **Real-time**: Sub-millisecond prediction times
 
-<<<<<<< HEAD
 ## Performance Benchmarks
 
 **Note:** These are estimated performance improvements based on typical optimization characteristics. Actual benchmarks may vary by hardware.
@@ -234,8 +226,6 @@
 - **CUDA vs Python**: 20-50x (depending on parallelizability and workload size)
 - **CUDA vs C++**: 5-15x (GPU parallelism advantage over CPU)
 
-=======
->>>>>>> e8c134a9
 ## GNN Task Types
 
 ### **Node Classification**
